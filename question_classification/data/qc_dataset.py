import os
import requests
import torch
from typing import Tuple
from pathlib import Path
from torch.utils.data import Dataset

from question_classification.tokenizers import Tokenizer, WordTokenizer, CharacterTokenizer


class QCDataset(Dataset):
    """Question Classification Dataset"""

    url = "https://cogcomp.seas.upenn.edu/Data/QA/QC/"
    train_file = "train_5500.label"
    test_file = "TREC_10.label"

    def __init__(self, data_file: Path,
                 tokenizer: Tokenizer,
<<<<<<< HEAD
                 add_special_tokens: bool = False,
                 hierarchical_classification: bool = False) -> None:
=======
                 hierarchical_classification: bool = False,
                 coarse_classification: bool = False) -> None:
>>>>>>> 39b5c235
        self.questions, self.labels = [], []
        with open(data_file, "r", errors="replace") as data:
            text = data.readlines()
            for line in text:
                line = line.split()
                if hierarchical_classification:
                    # TODO: implement fine-level label classification here
                    pass
                else:
                    label_str, question_str = line[0], " ".join(line[1:])
<<<<<<< HEAD
                question = tokenizer.encode(question_str, add_special_tokens)
=======
                    if coarse_classification:
                        label_str = label_str.split(":")[0]
                question = tokenizer.encode(question_str, add_special_tokens=False)
>>>>>>> 39b5c235
                label = tokenizer.label2idx[label_str]
                self.questions.append(question)
                self.labels.append(label)

    def __len__(self) -> int:
        """Returns the number of items in the dataset"""
        return len(self.labels)

    def __getitem__(self, idx) -> Tuple[str, str]:
        """
        Returns the datapoint at index i as a tuple (sentence, label),
        where the sentence is tokenized.
        """
        return self.questions[idx], self.labels[idx]

    @staticmethod
    def _word_collate_fn(batch):
        """Word-level collate function for DataLoader"""
        questions, labels = zip(*batch)
        lengths = [len(q) for q in questions]
        max_length = max(lengths)
        padded = [q + [0] * (max_length - len(q)) for q in questions]
        return torch.LongTensor(padded), torch.LongTensor(labels)

    @staticmethod
    def _char_collate_fn(batch):
        """Character-level collate function for DataLoader"""
        questions, labels = zip(*batch)
        sen_lengths = [len(q) for q in questions]
        word_lengths = [len(word) for sen in questions for word in sen]
        max_sen_length = 37
        max_word_length = 28

        padded = [q + [[0]] * (max_sen_length - len(q)) for q in questions]
        padded = [[word + [0] * (max_word_length - len(word)) for word in sentence] for sentence in padded]
        return torch.LongTensor(padded), torch.LongTensor(labels)


    @classmethod
    def prepare(self, data_dir: Path,
                tokenize_characters: bool = False,
                train_valid_split: int = 4000) -> None:
        """ Download the data and prepare train, valid and test files

        Parameters
        ---
        data_dir: Path
            Path to the directory for storing question classification data.
        tokenize_characters: bool
            Whether to tokenize at character level. Defaults to word level.
        train_test_split: int
            Index where the train file will be split into train and validation set.
        """
        # create directory for storage
        data_dir.mkdir(parents=True)

        # download train data
        with open(data_dir/self.train_file, "xb") as file:
            response = requests.get(self.url+"/"+self.train_file,
                                    allow_redirects=True)
            file.write(response.content)

        # split into train and validation
        with open(data_dir/self.train_file, "r", errors="replace") as reader,\
             open(data_dir/"train.txt", "w") as train_writer,\
             open(data_dir/"valid.txt", "w") as valid_writer:
             data = reader.readlines()
             train_data = data[:train_valid_split]
             valid_data = data[train_valid_split:]
             train_writer.writelines(train_data)
             valid_writer.writelines(valid_data)
        os.remove(data_dir/self.train_file)

        # download test data
        with open(data_dir/"test.txt", "xb") as file:
            response = requests.get(self.url+"/"+self.test_file,
                                    allow_redirects=True)
            file.write(response.content)


if __name__ == "__main__":
    Data = QCDataset()<|MERGE_RESOLUTION|>--- conflicted
+++ resolved
@@ -17,13 +17,9 @@
 
     def __init__(self, data_file: Path,
                  tokenizer: Tokenizer,
-<<<<<<< HEAD
                  add_special_tokens: bool = False,
-                 hierarchical_classification: bool = False) -> None:
-=======
                  hierarchical_classification: bool = False,
                  coarse_classification: bool = False) -> None:
->>>>>>> 39b5c235
         self.questions, self.labels = [], []
         with open(data_file, "r", errors="replace") as data:
             text = data.readlines()
@@ -34,13 +30,9 @@
                     pass
                 else:
                     label_str, question_str = line[0], " ".join(line[1:])
-<<<<<<< HEAD
-                question = tokenizer.encode(question_str, add_special_tokens)
-=======
                     if coarse_classification:
                         label_str = label_str.split(":")[0]
-                question = tokenizer.encode(question_str, add_special_tokens=False)
->>>>>>> 39b5c235
+                question = tokenizer.encode(question_str, add_special_tokens)
                 label = tokenizer.label2idx[label_str]
                 self.questions.append(question)
                 self.labels.append(label)
