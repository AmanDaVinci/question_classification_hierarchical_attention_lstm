import os
import sys
import logging
import hydra
from omegaconf import DictConfig
from typing import Tuple
from pathlib import Path
import matplotlib.pyplot as plt
import time

import torch
import numpy as np
import torch.nn as nn
import torch.optim as optim
from torch.nn.utils import clip_grad_norm_
from torch.utils.data import DataLoader
from torch.utils.tensorboard import SummaryWriter
from sklearn.metrics import classification_report, accuracy_score, f1_score

from question_classification.data.qc_dataset import QCDataset
from question_classification.tokenizers import WordTokenizer, CharacterTokenizer

plt.style.use('seaborn-paper')
CHECKPOINTS = Path("model-checkpoints/")
LOGS = Path("tensorboard-logs/")
BEST_MODEL_FNAME = "best-model.pt"
DATA_DIR = Path("../../data/")


class Trainer():
    """ Trains an question classification model

    A trainer instantiates a model to be trained. It contains logic for training, validating, checkpointing, etc.
    All the parameters that drive the experiment behaviour are specified in a config dictionary.
    """

    def __init__(self, config: DictConfig, experiment_path: str) -> None:
        """ Instantiate a trainer for question classification models

        Parameters
        ----------
        config: DictConfig
            hydra config of parameters that drive the training behaviour
        experiment_path: str
            path to the current experiment directory

        """
        self.config = config

        # Experiment output directory
        self.exp_dir = Path(experiment_path)
        self.logger = logging.getLogger(__name__)

        # Checkpoint directory to save models
        self.checkpoint_dir = self.exp_dir / CHECKPOINTS
        self.checkpoint_dir.mkdir(parents=True, exist_ok=True)
        checkpoint_exists = len(list(self.checkpoint_dir.glob('*'))) > 0

        # Tensorboard log directory
        self.log_dir = self.exp_dir / LOGS
        self.log_dir.mkdir(parents=True, exist_ok=True)
        self.writer = SummaryWriter(log_dir=self.log_dir)

        self.logger.info("-"*50 + "\n" + "TRAINING LOG\n" + "-"*50)
        self.logger.info("-"*50 + '\n' + f'CONFIG:\n{config}\n' + "-"*50)

        if checkpoint_exists:
            self.logger.info(f"Checkpoint for {self.exp_dir.name} ALREADY EXISTS. Continuing training.")

        self.logger.info(f"Setting seed: {config.seed}")
        np.random.seed(config.seed)
        torch.manual_seed(config.seed)
        torch.backends.cudnn.deterministic = True
        torch.backends.cudnn.benchmark = False

        # Init trackers
        self.current_iter = 0
        self.current_epoch = 0
        self.best_accuracy = 0.
        self.best_loss = float('inf')

        self.logger.info(f"Loading data {config.data.name} ...")
        data_dir = DATA_DIR / config.data.name
        token_level = "char" if config.training.tokenize_characters else "word"
        classification = "coarse" if config.training.coarse_classification else "fine"
        vocab_file = data_dir / f"vocab_{token_level}_{config.model.vocab_size}_{classification}.json"
        train_file = data_dir / "train.txt"
        valid_file = data_dir / "valid.txt"
        test_file = data_dir / "test.txt"

        if not train_file.exists() or not valid_file.exists() or not test_file.exists():
            logging.info(f"Downloading and preparing data...")
            QCDataset.prepare(data_dir, config.training.tokenize_characters)

        if vocab_file.exists():
            logging.info(f"Loading trained tokenizer from {vocab_file}")
            self.tokenizer = CharacterTokenizer(vocab_file=vocab_file,
                                                coarse_classification=config.training.coarse_classification)\
                             if config.training.tokenize_characters else\
                             WordTokenizer(vocab_file=vocab_file,
                                           coarse_classification=config.training.coarse_classification)
        else:
            logging.info(f"Training tokenizer to {vocab_file}")
            self.tokenizer = CharacterTokenizer(train_file, vocab_file,
                                                coarse_classification=config.training.coarse_classification)\
                             if config.training.tokenize_characters else\
<<<<<<< HEAD
                             WordTokenizer(train_file, vocab_file)

        train_dataset = QCDataset(train_file, self.tokenizer, config.data.add_special_tokens) 
        valid_dataset = QCDataset(valid_file, self.tokenizer, config.data.add_special_tokens)
        test_dataset = QCDataset(test_file, self.tokenizer, config.data.add_special_tokens)
=======
                             WordTokenizer(train_file, vocab_file,
                                           coarse_classification=config.training.coarse_classification)

        train_dataset = QCDataset(train_file, self.tokenizer,
                                  coarse_classification=self.config.training.coarse_classification)
        valid_dataset = QCDataset(valid_file, self.tokenizer,
                                  coarse_classification=self.config.training.coarse_classification)
        test_dataset = QCDataset(test_file, self.tokenizer,
                                  coarse_classification=self.config.training.coarse_classification)
>>>>>>> 39b5c235
        collate_fn = QCDataset._char_collate_fn\
                     if config.training.tokenize_characters else\
                     QCDataset._word_collate_fn

        self.train_dl = DataLoader(train_dataset, batch_size=config.data.batch_size,
                                   shuffle=True, collate_fn=collate_fn)
        self.valid_dl = DataLoader(valid_dataset, batch_size=config.data.batch_size,
                                   shuffle=True, collate_fn=collate_fn)
        self.test_dl = DataLoader(test_dataset, batch_size=2*config.data.batch_size,
                                  shuffle=True, collate_fn=collate_fn)

        self.model = hydra.utils.instantiate(config.model)
        self.logger.info(f"Using device: {config.training.device}")
        self.model.to(config.training.device)
        self.opt = optim.Adam(self.model.parameters(), lr=config.training.lr)
        self.lr_scheduler = optim.lr_scheduler.LambdaLR(self.opt,
         lr_lambda=lambda epoch: config.training.lr_lambda ** epoch)
        self.loss_fn = nn.CrossEntropyLoss()

    def run(self):
        """Run the train-eval loop

        If the loop is interrupted manually, finalization will still be executed
        """
        try:
            self.logger.info(f"Begin training for {self.config.training.epochs} epochs")
            self.train()
        except KeyboardInterrupt:
            self.logger.warning("Manual interruption registered. Please wait to finalize...")
            self.finalize()

    def train(self):
        """ Main training loop """
        num_batches = len(self.train_dl)
        for epoch in range(self.current_epoch, self.config.training.epochs):
            self.logger.info(f'Current epoch: {self.current_epoch + 1} / {self.config.training.epochs}')
            self.current_epoch = epoch
            for i, batch in enumerate(self.train_dl):
                self.current_iter += 1
                t0 = time.time()
                results = self._batch_iteration(batch, training=True)
                time_spent = time.time() - t0
                rate = self.config.data.batch_size / time_spent

                self.writer.add_scalar('Train/Accuracy', results['accuracy'], self.current_iter)
                self.writer.add_scalar('Train/F1-Score', results['f1_score'], self.current_iter)
                self.writer.add_scalar('Train/Loss', results['loss'], self.current_iter)
                report = (f"EPOCH:{epoch + 1} STEP:{i}/{num_batches}\t"
                          f"Accuracy: {results['accuracy']:.3f} "
                          f"F1-Score: {results['f1_score']:.3f} "
                          f"Speed: {rate :.1f} sentence/s ")
                self.logger.info(report)

                if i % self.config.training.valid_freq == 0:
                    self.validate()
                if i % self.config.training.save_freq == 0:
                    self.save_checkpoint()
            self.lr_scheduler.step()

    def validate(self):
        """ Main validation loop """
        self.model.eval()
        losses = []
        accuracies = []
        f1_scores = []
        Y, Y_pred = [], []

        self.logger.debug("Begin evaluation over validation set")
        with torch.no_grad():
            for i, batch in enumerate(self.valid_dl):
                results = self._batch_iteration(batch, training=False)
                losses.append(results['loss'])
                accuracies.append(results['accuracy'])
                f1_scores.append(results['f1_score'])
                Y.append(results['y'])
                Y_pred.append(results['y_pred'])

        Y, Y_pred = np.concatenate(Y), np.concatenate(Y_pred)
        question_labels = list(self.tokenizer.label2idx.keys())
        report = classification_report(Y, Y_pred,
                                       labels=list(range(len(question_labels))),
                                       target_names=question_labels,
                                       output_dict=True)
        # write classification report to tensorboard
        for label_name, numbers in report.items():
            if not isinstance(numbers, dict): break
            for metric, number in numbers.items():
                title = f"Valid/{label_name[1:].replace(':', '_')}/{metric.capitalize()}"
                self.writer.add_scalar(title, number, self.current_iter)
        mean_accuracy = np.mean(accuracies)
        mean_loss = np.mean(losses)
        mean_f1_score = np.mean(f1_scores)
        if mean_loss < self.best_loss:
            self.best_loss = mean_loss
            self.save_checkpoint(BEST_MODEL_FNAME)

        self.writer.add_scalar('Valid/Accuracy', mean_accuracy, self.current_iter)
        self.writer.add_scalar('Valid/F1-Score', mean_f1_score, self.current_iter)
        self.writer.add_scalar('Valid/Loss', mean_loss, self.current_iter)
        summary = (f"[Validation]\t"
                  f"Accuracy: {mean_accuracy:.3f} "
                  f"F1-Score: {mean_f1_score:.3f} "
                  f"Total Loss: {mean_loss:.3f}")
        self.logger.info(summary)

    def test(self):
        """ Model testing and evaluation """

        print("Loading best model checkpoint... ")
        self.load_checkpoint(BEST_MODEL_FNAME)
        self.model.eval()
        losses = []
        accuracies = []
        f1_scores = []
        Y, Y_pred = [], []

        print("Begin testing...")
        with torch.no_grad():
            for i, batch in enumerate(self.test_dl):
                results = self._batch_iteration(batch, training=False)
                losses.append(results['loss'])
                accuracies.append(results['accuracy'])
                f1_scores.append(results['f1_score'])
                Y.append(results['y'])
                Y_pred.append(results['y_pred'])

        Y, Y_pred = np.concatenate(Y), np.concatenate(Y_pred)
        question_labels = list(self.tokenizer.label2idx.keys())
        report = classification_report(Y, Y_pred,
                                       labels=list(range(len(question_labels))),
                                       target_names=question_labels,
                                       output_dict=True)
        mean_accuracy = np.mean(accuracies)
        mean_loss = np.mean(losses)
        mean_f1_score = np.mean(f1_scores)
        summary = (f"\n[Test Report]\n"
                  f"Accuracy: {mean_accuracy:.3f} "
                  f"F1-Score: {mean_f1_score:.3f} "
                  f"Loss: {mean_loss:.3f}")
        return summary, report

    def _batch_iteration(self, batch: Tuple, training: bool):
        """ Iterate over one batch """
        x = batch[0].to(self.config.training.device)
        y = batch[1].to(self.config.training.device)

        if training:
            self.model.train()
            self.opt.zero_grad()
            logits = self.model(x)
            loss = self.loss_fn(logits, y)
            loss.backward()
            if self.config.training.max_grad_norm > 0:
                clip_grad_norm_(self.model.parameters(),
                                max_norm=self.config.training.max_grad_norm)
            self.opt.step()

        else:
            self.model.eval()
            with torch.no_grad():
                logits = self.model(x)
                loss = self.loss_fn(logits, y)

        y_pred = torch.argmax(logits, dim=-1).cpu().detach().numpy()
        y = y.cpu().detach().numpy()
        results = {
            "loss": loss.item(),
            "accuracy": accuracy_score(y, y_pred),
            "f1_score":  f1_score(y, y_pred, average='weighted'),
            "y": y,
            "y_pred": y_pred
        }
        return results

    def save_checkpoint(self, file_name: str = None):
        """Save checkpoint in the checkpoint directory.

        Checkpoint directory and checkpoint file need to be specified in the configs.

        Parameters
        ----------
        file_name: str
            Name of the checkpoint file.
        """
        if file_name is None:
            file_name = f"Epoch[{self.current_epoch}]-Step[{self.current_iter}].pt"

        file_name = self.checkpoint_dir / file_name
        state = {
            'epoch': self.current_epoch,
            'iter': self.current_iter,
            'best_accuracy': self.best_accuracy,
            'best_loss': self.best_loss,
            'model_state': self.model.state_dict(),
            'optimizer': self.opt.state_dict(),
        }
        torch.save(state, file_name)
        self.logger.info(f"Checkpoint saved @ {file_name}")

    def load_checkpoint(self, file_name: str):
        """Load the checkpoint with the given file name

        Checkpoint must contain:
            - current epoch
            - current iteration
            - model state
            - best accuracy achieved so far
            - optimizer state

        Parameters
        ----------
        file_name: str
            Name of the checkpoint file.
        """
        try:
            file_name = self.checkpoint_dir / file_name
            self.logger.info(f"Loading checkpoint from {file_name}")
            checkpoint = torch.load(file_name, self.config.training.device)

            self.current_epoch = checkpoint['epoch']
            self.current_iter = checkpoint['iter']
            self.best_accuracy = checkpoint['best_accuracy']
            self.best_loss = checkpoint['best_loss']
            self.model.load_state_dict(checkpoint['model_state'])
            self.opt.load_state_dict(checkpoint['optimizer'])

        except OSError:
            self.logger.error(f"No checkpoint exists @ {self.checkpoint_dir}")

    def finalize(self):
        """Finalize all necessary operations before stopping

        Saves checkpoint
        TODO: decide other finalization operations
        """
        self.save_checkpoint()<|MERGE_RESOLUTION|>--- conflicted
+++ resolved
@@ -104,23 +104,15 @@
             self.tokenizer = CharacterTokenizer(train_file, vocab_file,
                                                 coarse_classification=config.training.coarse_classification)\
                              if config.training.tokenize_characters else\
-<<<<<<< HEAD
-                             WordTokenizer(train_file, vocab_file)
-
-        train_dataset = QCDataset(train_file, self.tokenizer, config.data.add_special_tokens) 
-        valid_dataset = QCDataset(valid_file, self.tokenizer, config.data.add_special_tokens)
-        test_dataset = QCDataset(test_file, self.tokenizer, config.data.add_special_tokens)
-=======
                              WordTokenizer(train_file, vocab_file,
                                            coarse_classification=config.training.coarse_classification)
 
-        train_dataset = QCDataset(train_file, self.tokenizer,
+        train_dataset = QCDataset(train_file, self.tokenizer, config.data.add_special_tokens
                                   coarse_classification=self.config.training.coarse_classification)
-        valid_dataset = QCDataset(valid_file, self.tokenizer,
+        valid_dataset = QCDataset(valid_file, self.tokenizer, config.data.add_special_tokens
                                   coarse_classification=self.config.training.coarse_classification)
-        test_dataset = QCDataset(test_file, self.tokenizer,
+        test_dataset = QCDataset(test_file, self.tokenizer, config.data.add_special_tokens
                                   coarse_classification=self.config.training.coarse_classification)
->>>>>>> 39b5c235
         collate_fn = QCDataset._char_collate_fn\
                      if config.training.tokenize_characters else\
                      QCDataset._word_collate_fn
